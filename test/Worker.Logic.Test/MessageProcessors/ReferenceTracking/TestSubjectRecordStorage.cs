// Copyright (c) .NET Foundation. All rights reserved.
// Licensed under the Apache License, Version 2.0. See License.txt in the project root for license information.

using System;
using System.Collections.Generic;
using System.Linq;
using System.Threading.Tasks;
using Microsoft.Extensions.Options;

namespace NuGet.Insights.Worker.ReferenceTracking
{
    public class TestSubjectRecordStorage : ICsvResultStorage<TestSubjectRecord>
    {
        private readonly IOptions<NuGetInsightsWorkerSettings> _options;

        public TestSubjectRecordStorage(IOptions<NuGetInsightsWorkerSettings> options)
        {
            _options = options;
        }

        public string ResultContainerName => _options.Value.CatalogLeafItemContainerName;

        public Task<ICatalogLeafItem> MakeReprocessItemOrNullAsync(TestSubjectRecord record)
        {
            throw new NotImplementedException();
        }

<<<<<<< HEAD
        public List<TestSubjectRecord> Prune(List<TestSubjectRecord> records, bool removeDeleted)
        {
            return records
                .GroupBy(x => x.Id)
                .Where(g => !removeDeleted || g.All(x => !x.IsOrphan))
=======
        public List<TestSubjectRecord> Prune(List<TestSubjectRecord> records, bool isFinalPrune)
        {
            return records
                .GroupBy(x => x.Id)
>>>>>>> 4706bdb6
                .Select(g => g.First())
                .Where(x => !isFinalPrune || !x.IsOrphan)
                .ToList();
        }
    }
}<|MERGE_RESOLUTION|>--- conflicted
+++ resolved
@@ -1,4 +1,4 @@
-// Copyright (c) .NET Foundation. All rights reserved.
+﻿// Copyright (c) .NET Foundation. All rights reserved.
 // Licensed under the Apache License, Version 2.0. See License.txt in the project root for license information.
 
 using System;
@@ -25,18 +25,10 @@
             throw new NotImplementedException();
         }
 
-<<<<<<< HEAD
-        public List<TestSubjectRecord> Prune(List<TestSubjectRecord> records, bool removeDeleted)
-        {
-            return records
-                .GroupBy(x => x.Id)
-                .Where(g => !removeDeleted || g.All(x => !x.IsOrphan))
-=======
         public List<TestSubjectRecord> Prune(List<TestSubjectRecord> records, bool isFinalPrune)
         {
             return records
                 .GroupBy(x => x.Id)
->>>>>>> 4706bdb6
                 .Select(g => g.First())
                 .Where(x => !isFinalPrune || !x.IsOrphan)
                 .ToList();
