--- conflicted
+++ resolved
@@ -35,11 +35,7 @@
         public string ResultContainerName => _options.Value.PackageManifestContainerName;
         public bool SingleMessagePerId => false;
 
-<<<<<<< HEAD
-        public List<PackageManifestRecord> Prune(List<PackageManifestRecord> records, bool removeDeleted)
-=======
         public List<PackageManifestRecord> Prune(List<PackageManifestRecord> records, bool isFinalPrune)
->>>>>>> 4706bdb6
         {
             return PackageRecord.Prune(records, isFinalPrune);
         }
