--- conflicted
+++ resolved
@@ -44,11 +44,7 @@
         public string ResultContainerName => _options.Value.PackageAssetContainerName;
         public bool SingleMessagePerId => false;
 
-<<<<<<< HEAD
-        public List<PackageAsset> Prune(List<PackageAsset> records, bool removeDeleted)
-=======
         public List<PackageAsset> Prune(List<PackageAsset> records, bool isFinalPrune)
->>>>>>> 4706bdb6
         {
             return PackageRecord.Prune(records, isFinalPrune);
         }
