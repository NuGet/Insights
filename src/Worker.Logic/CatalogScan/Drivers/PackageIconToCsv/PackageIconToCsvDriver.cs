--- conflicted
+++ resolved
@@ -183,11 +183,7 @@
             return (false, new MagickImageCollection(result.Stream, format));
         }
 
-<<<<<<< HEAD
-        public List<PackageIcon> Prune(List<PackageIcon> records, bool removeDeleted)
-=======
         public List<PackageIcon> Prune(List<PackageIcon> records, bool isFinalPrune)
->>>>>>> 4706bdb6
         {
             return PackageRecord.Prune(records, isFinalPrune);
         }
