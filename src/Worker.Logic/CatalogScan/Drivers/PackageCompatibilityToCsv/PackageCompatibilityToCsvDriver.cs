--- conflicted
+++ resolved
@@ -210,11 +210,7 @@
             return JsonConvert.SerializeObject(roundTripShortFolderNames);
         }
 
-<<<<<<< HEAD
-        public List<PackageCompatibility> Prune(List<PackageCompatibility> records, bool removeDeleted)
-=======
         public List<PackageCompatibility> Prune(List<PackageCompatibility> records, bool isFinalPrune)
->>>>>>> 4706bdb6
         {
             return PackageRecord.Prune(records, isFinalPrune);
         }
