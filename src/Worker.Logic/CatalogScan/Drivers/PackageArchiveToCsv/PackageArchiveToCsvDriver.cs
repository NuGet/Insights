--- conflicted
+++ resolved
@@ -37,20 +37,12 @@
         string ICsvResultStorage<PackageArchiveEntry>.ResultContainerName => _options.Value.PackageArchiveEntryContainerName;
         public bool SingleMessagePerId => false;
 
-<<<<<<< HEAD
-        public List<PackageArchiveRecord> Prune(List<PackageArchiveRecord> records, bool removeDeleted)
-=======
         public List<PackageArchiveRecord> Prune(List<PackageArchiveRecord> records, bool isFinalPrune)
->>>>>>> 4706bdb6
         {
             return PackageRecord.Prune(records, isFinalPrune);
         }
 
-<<<<<<< HEAD
-        public List<PackageArchiveEntry> Prune(List<PackageArchiveEntry> records, bool removeDeleted)
-=======
         public List<PackageArchiveEntry> Prune(List<PackageArchiveEntry> records, bool isFinalPrune)
->>>>>>> 4706bdb6
         {
             return PackageRecord.Prune(records, isFinalPrune);
         }
