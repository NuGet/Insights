--- conflicted
+++ resolved
@@ -123,20 +123,12 @@
             return output;
         }
 
-<<<<<<< HEAD
-        public List<PackageDeprecationRecord> Prune(List<PackageDeprecationRecord> records, bool removeDeleted)
-=======
         public List<PackageDeprecationRecord> Prune(List<PackageDeprecationRecord> records, bool isFinalPrune)
->>>>>>> 4706bdb6
         {
             return PackageRecord.Prune(records, isFinalPrune);
         }
 
-<<<<<<< HEAD
-        public List<PackageVulnerabilityRecord> Prune(List<PackageVulnerabilityRecord> records, bool removeDeleted)
-=======
         public List<PackageVulnerabilityRecord> Prune(List<PackageVulnerabilityRecord> records, bool isFinalPrune)
->>>>>>> 4706bdb6
         {
             return PackageRecord.Prune(records, isFinalPrune);
         }
